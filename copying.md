--- conflicted
+++ resolved
@@ -28,11 +28,8 @@
 | Henry Snoek                 | snoek09                    | ?                                |
 | ?                           | gasche                     | gasche.dylc@gmail.com            |
 | ?                           | awestin1                   | awestin1@gmail.com               |
-<<<<<<< HEAD
 | Francisco Demartino         | franciscod                 | demartino.francisco@gmail.com    |
-=======
 | Peter Piwowarski            | oldlaptop                  | oldlaptop654@aol.com             |
->>>>>>> 65feac8a
 
 If you're a first-time commiter, add yourself to the above list. This is not
 just for legal reasons, but also to keep an overview of all those nicknames.
